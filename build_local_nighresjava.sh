--- conflicted
+++ resolved
@@ -28,12 +28,8 @@
 # echo "Before detection: $JAVA_HOME"
 
 # Set the JAVA_HOME variable if it is not set
-<<<<<<< HEAD
-detected_home=$(javac -XshowSettings:properties -version 2>&1 | tr -d ' '| grep java.home | cut -f 2 -d '=')
-=======
 detected_home=$(java -XshowSettings:properties -version 2>&1 | tr -d ' '| grep java.home | cut -f 2 -d '=')
 detected_home=${detected_home/jre/""}
->>>>>>> ff4c8210
 export JAVA_HOME=${JAVA_HOME:-"$detected_home"}
 echo "After detection: $JAVA_HOME"
 
