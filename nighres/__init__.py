import io
import brain
import cortex
import data
import filtering
<<<<<<< HEAD
=======
import intensity
>>>>>>> 1f1e1a15
import laminar
import registration
import segmentation
import surface
from global_settings import ATLAS_DIR, TOPOLOGY_LUT_DIR, DEFAULT_ATLAS

__all__ = ['io', 'brain', 'cortex', 'data', 'filtering', 'laminar', 
'registration', 'segmentation', 'surface', '__version__']<|MERGE_RESOLUTION|>--- conflicted
+++ resolved
@@ -3,15 +3,12 @@
 import cortex
 import data
 import filtering
-<<<<<<< HEAD
-=======
 import intensity
->>>>>>> 1f1e1a15
 import laminar
 import registration
 import segmentation
 import surface
 from global_settings import ATLAS_DIR, TOPOLOGY_LUT_DIR, DEFAULT_ATLAS
 
-__all__ = ['io', 'brain', 'cortex', 'data', 'filtering', 'laminar', 
+__all__ = ['io', 'brain', 'cortex', 'data', 'filtering', 'intensity', 'laminar', 
 'registration', 'segmentation', 'surface', '__version__']