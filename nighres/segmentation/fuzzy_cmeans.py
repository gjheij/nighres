--- conflicted
+++ resolved
@@ -129,11 +129,7 @@
     # load target image for parameters
     print("load: "+str(image))
     img = load_volume(image)
-<<<<<<< HEAD
-    data = img.get_data()
-=======
     data = img.get_fdata()
->>>>>>> 244e748c
     affine = img.affine
     header = img.header
     resolution = [x.item() for x in header.get_zooms()]
