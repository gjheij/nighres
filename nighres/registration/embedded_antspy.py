# basic dependencies
import os
import sys
import subprocess
from glob import glob
import math

# main dependencies: numpy, nibabel, ants
import numpy
import nibabel
import ants.utils

# nighresjava and nighres functions
import nighresjava
from ..io import load_volume, save_volume
from ..utils import _output_dir_4saving, _fname_4saving, \
                    _check_topology_lut_dir
from ..surface import probability_to_levelset
from ..shape import levelset_thickness

# convenience labels
X=0
Y=1
Z=2
T=3

def embedded_antspy(source_image, target_image,
                    run_rigid=False,
                    rigid_iterations=1000,
                    run_affine=False,
                    affine_iterations=1000,
                    run_syn=True,
                    coarse_iterations=40,
                    medium_iterations=50, fine_iterations=40,
					scaling_factor=8,
					cost_function='MutualInformation',
					interpolation='NearestNeighbor',
					regularization='High',
					convergence=1e-6,
					mask_zero=False,smooth_mask=0.0,
					ignore_affine=False, ignore_header=False,
                    save_data=False, overwrite=False, output_dir=None,
                    file_name=None):
    """ Embedded ANTSpy Registration

    Runs the rigid and/or Symmetric Normalization (SyN) algorithm of ANTs and
    formats the output deformations into voxel coordinate mappings as used in
    CBSTools registration and transformation routines.

    Parameters
    ----------
    source_image: niimg
        Image to register
    target_image: niimg
        Reference image to match
    run_rigid: bool
        Whether or not to run a rigid registration first (default is False)
    rigid_iterations: float
        Number of iterations in the rigid step (default is 1000)
    run_affine: bool
        Whether or not to run a affine registration first (default is False)
    affine_iterations: float
        Number of iterations in the affine step (default is 1000)
    run_syn: bool
        Whether or not to run a SyN registration (default is True)
    coarse_iterations: float
        Number of iterations at the coarse level (default is 40)
    medium_iterations: float
        Number of iterations at the medium level (default is 50)
    fine_iterations: float
        Number of iterations at the fine level (default is 40)
    cost_function: {'CrossCorrelation', 'MutualInformation'}
        Cost function for the registration (default is 'MutualInformation')
    interpolation: {'NearestNeighbor', 'Linear'}
        Interpolation for the registration result (default is 'NearestNeighbor')
    regularization: {'Low', 'Medium', 'High'}
        Regularization preset for the SyN deformation (default is 'Medium')
    convergence: float
        Threshold for convergence, can make the algorithm very slow
        (default is convergence)
    mask_zero: bool
        Mask regions with zero value using ANTs masking option (default is False)
    smooth_mask: float
        Smoothly mask regions within a given ratio of the object's thickness,
        in [0.0, 1.0] (default is 0.0). This does not use ANTs masking.
    ignore_affine: bool
        Ignore the affine matrix information extracted from the image header
        (default is False)
    ignore_header: bool
        Ignore the orientation information and affine matrix information
        extracted from the image header (default is False)
    save_data: bool
        Save output data to file (default is False)
    overwrite: bool
        Overwrite existing results (default is False)
    output_dir: str, optional
        Path to desired output directory, will be created if it doesn't exist
    file_name: str, optional
        Desired base name for output files with file extension
        (suffixes will be added)

    Returns
    ----------
    dict
        Dictionary collecting outputs under the following keys
        (suffix of output files in brackets)

        * transformed_source (niimg): Deformed source image (_ants-def)
        * mapping (niimg): Coordinate mapping from source to target (_ants-map)
        * inverse (niimg): Inverse coordinate mapping from target to source
          (_ants-invmap)

    Notes
    ----------
    Port of the CBSTools Java module by Pierre-Louis Bazin. The main algorithm
    is part of the ANTs software by Brian Avants and colleagues [1]_. The
    interfacing with ANTs is performed through Nipype [2]_. Parameters have
    been set to values commonly found in neuroimaging scripts online, but not
    necessarily optimal.

    References
    ----------
    .. [1] Avants et al (2008), Symmetric diffeomorphic
       image registration with cross-correlation: evaluating automated labeling
       of elderly and neurodegenerative brain, Med Image Anal. 12(1):26-41
    .. [2] Gorgolewski et al (2011) Nipype: a flexible, lightweight and
       extensible neuroimaging data processing framework in python. Front
       Neuroinform 5. doi:10.3389/fninf.2011.00013
    """

    # just overloading the multi-channel version
    return embedded_antspy_multi([source_image], [target_image],
                    run_rigid, rigid_iterations, run_affine, affine_iterations,
                    run_syn, coarse_iterations, medium_iterations, fine_iterations,
					scaling_factor, cost_function, interpolation, regularization, 
					convergence, mask_zero, smooth_mask, ignore_affine, ignore_header,
					save_data, overwrite, output_dir, file_name)


def embedded_antspy_2d(source_image, target_image,
                    run_rigid=False,
                    rigid_iterations=1000,
                    run_affine=False,
                    affine_iterations=1000,
                    run_syn=True,
                    coarse_iterations=40,
                    medium_iterations=50, fine_iterations=40,
                    scaling_factor=32,
					cost_function='MutualInformation',
					interpolation='NearestNeighbor',
					regularization='High',
					convergence=1e-6,
					mask_zero=False,
					ignore_affine=False, ignore_orient=False, ignore_res=False,
                    save_data=False, overwrite=False, output_dir=None,
                    file_name=None):
    """ Embedded ANTSpy Registration 2D

    Runs the rigid and/or Symmetric Normalization (SyN) algorithm of ANTs and
    formats the output deformations into voxel coordinate mappings as used in
    CBSTools registration and transformation routines.

    Parameters
    ----------
    source_image: niimg
        Image to register
    target_image: niimg
        Reference image to match
    run_rigid: bool
        Whether or not to run a rigid registration first (default is False)
    rigid_iterations: float
        Number of iterations in the rigid step (default is 1000)
    run_affine: bool
        Whether or not to run a affine registration first (default is False)
    affine_iterations: float
        Number of iterations in the affine step (default is 1000)
    run_syn: bool
        Whether or not to run a SyN registration (default is True)
    coarse_iterations: float
        Number of iterations at the coarse level (default is 40)
    medium_iterations: float
        Number of iterations at the medium level (default is 50)
    fine_iterations: float
        Number of iterations at the fine level (default is 40)
    cost_function: {'CrossCorrelation', 'MutualInformation'}
        Cost function for the registration (default is 'MutualInformation')
    interpolation: {'NearestNeighbor', 'Linear'}
        Interpolation for the registration result (default is 'NearestNeighbor')
    convergence: flaot
        Threshold for convergence, can make the algorithm very slow
        (default is convergence)
    ignore_affine: bool
        Ignore the affine matrix information extracted from the image header
        (default is False)
    ignore_header: bool
        Ignore the orientation information and affine matrix information
        extracted from the image header (default is False)
    save_data: bool
        Save output data to file (default is False)
    overwrite: bool
        Overwrite existing results (default is False)
    output_dir: str, optional
        Path to desired output directory, will be created if it doesn't exist
    file_name: str, optional
        Desired base name for output files with file extension
        (suffixes will be added)

    Returns
    ----------
    dict
        Dictionary collecting outputs under the following keys
        (suffix of output files in brackets)

        * transformed_source (niimg): Deformed source image (_ants-def)
        * mapping (niimg): Coordinate mapping from source to target (_ants-map)
        * inverse (niimg): Inverse coordinate mapping from target to source
          (_ants-invmap)

    Notes
    ----------
    Port of the CBSTools Java module by Pierre-Louis Bazin. The main algorithm
    is part of the ANTs software by Brian Avants and colleagues [1]_. Parameters
    have been set to values commonly found in neuroimaging scripts online, but
    not necessarily optimal.

    References
    ----------
    .. [1] Avants et al (2008), Symmetric diffeomorphic
       image registration with cross-correlation: evaluating automated labeling
       of elderly and neurodegenerative brain, Med Image Anal. 12(1):26-41
    """

    return embedded_antspy_2d_multi([source_image], [target_image], 
                    None,
                    run_rigid, rigid_iterations,
                    run_affine, affine_iterations,
                    run_syn, coarse_iterations, medium_iterations, 
                    fine_iterations, scaling_factor,
					cost_function,interpolation,regularization,
					convergence,mask_zero,
					ignore_affine, ignore_orient, ignore_res,
                    save_data, overwrite, output_dir,file_name)


def embedded_antspy_2d_multi(source_images, target_images, image_weights=None,
                    run_rigid=False,
                    rigid_iterations=1000,
                    run_affine=False,
                    affine_iterations=1000,
                    run_syn=True,
                    coarse_iterations=40,
                    medium_iterations=50, fine_iterations=40,
                    scaling_factor=32,
					cost_function='MutualInformation',
					interpolation='NearestNeighbor',
					regularization='High',
					convergence=1e-6,
					mask_zero=False,
					ignore_affine=False, ignore_orient=False, ignore_res=False,
                    save_data=False, overwrite=False, output_dir=None,
                    file_name=None):
    """ Embedded ANTSpy Registration 2D Multi-contrasts

    Runs the rigid and/or Symmetric Normalization (SyN) algorithm of ANTs and
    formats the output deformations into voxel coordinate mappings as used in
    CBSTools registration and transformation routines. Uses all input contrasts
    with equal weights.

    Parameters
    ----------
    source_images: [niimg]
        Images to register
    target_images: [niimg]
        Reference images to match
    image_weights: [float]
        Relative weights to give each pair of images (default is equal)
    run_rigid: bool
        Whether or not to run a rigid registration first (default is False)
    rigid_iterations: float
        Number of iterations in the rigid step (default is 1000)
    run_affine: bool
        Whether or not to run a affine registration first (default is False)
    affine_iterations: float
        Number of iterations in the affine step (default is 1000)
    run_syn: bool
        Whether or not to run a SyN registration (default is True)
    coarse_iterations: float
        Number of iterations at the coarse level (default is 40)
    medium_iterations: float
        Number of iterations at the medium level (default is 50)
    fine_iterations: float
        Number of iterations at the fine level (default is 40)
    cost_function: {'CrossCorrelation', 'MutualInformation'}
        Cost function for the registration (default is 'MutualInformation')
    interpolation: {'NearestNeighbor', 'Linear'}
        Interpolation for the registration result (default is 'NearestNeighbor')
    convergence: flaot
        Threshold for convergence, can make the algorithm very slow
        (default is convergence)
    ignore_affine: bool
        Ignore the affine matrix information extracted from the image header
        (default is False)
    ignore_orient: bool
        Ignore the orientation information and affine matrix information
        extracted from the image header (default is False)
    ignore_res: bool
        Ignore the resolution information extracted from the image header
        (default is False)
    save_data: bool
        Save output data to file (default is False)
    overwrite: bool
        Overwrite existing results (default is False)
    output_dir: str, optional
        Path to desired output directory, will be created if it doesn't exist
    file_name: str, optional
        Desired base name for output files with file extension
        (suffixes will be added)

    Returns
    ----------
    dict
        Dictionary collecting outputs under the following keys
        (suffix of output files in brackets)

        * transformed_source (niimg): Deformed source image (_ants-def)
        * mapping (niimg): Coordinate mapping from source to target (_ants-map)
        * inverse (niimg): Inverse coordinate mapping from target to source
          (_ants-invmap)

    Notes
    ----------
    Port of the CBSTools Java module by Pierre-Louis Bazin. The main algorithm
    is part of the ANTs software by Brian Avants and colleagues [1]_. Parameters
    have been set to values commonly found in neuroimaging scripts online, but
    not necessarily optimal.

    References
    ----------
    .. [1] Avants et al (2008), Symmetric diffeomorphic
       image registration with cross-correlation: evaluating automated labeling
       of elderly and neurodegenerative brain, Med Image Anal. 12(1):26-41
    """

    print('\nEmbedded ANTs Registration 2D Multi-contrasts')
<<<<<<< HEAD
    # check if ants is installed to raise sensible error
    ## not needed here anymore :)
    #try:
    #    subprocess.run('antsRegistration', stdout=subprocess.DEVNULL)
    #except FileNotFoundError:
    #    sys.exit("\nCould not find command 'antsRegistration'. Make sure ANTs is"
    #             " installed and can be accessed from the command line.")
    #try:
    #    subprocess.run('antsApplyTransforms', stdout=subprocess.DEVNULL)
    #except FileNotFoundError:
    #    sys.exit("\nCould not find command 'antsApplyTransforms'. Make sure ANTs"
    #             " is installed and can be accessed from the command line.")

=======
>>>>>>> b67ac2ba

    # make sure that saving related parameters are correct

     # filenames needed for intermediate results
    output_dir = _output_dir_4saving(output_dir, source_images[0])

    transformed_source_files = []
    for idx,source_image in enumerate(source_images):
        transformed_source_files.append(os.path.join(output_dir,
                                    _fname_4saving(module=__name__,file_name=file_name,
                                   rootfile=source_image,
                                   suffix='ants-def'+str(idx))))

    mapping_file = os.path.join(output_dir,
                    _fname_4saving(module=__name__,file_name=file_name,
                               rootfile=source_images[0],
                               suffix='ants-map'))

    inverse_mapping_file = os.path.join(output_dir,
                    _fname_4saving(module=__name__,file_name=file_name,
                               rootfile=source_images[0],
                               suffix='ants-invmap'))
    if save_data:
        if overwrite is False \
            and os.path.isfile(mapping_file) \
            and os.path.isfile(inverse_mapping_file) :

            missing = False
            for trans_file in transformed_source_files:
                if not os.path.isfile(trans_file):
                    missing = True

            if not missing:
                print("skip computation (use existing results)")
                transformed = []
                for trans_file in transformed_source_files:
                    transformed.append(trans_file)
                output = {'transformed_sources': transformed,
                      'transformed_source': transformed[0],
                      'mapping': mapping_file,
                      'inverse': inverse_mapping_file}
                return output


    # load and get dimensions and resolution from input images
    sources = []
    targets = []
    src_img_files = []
    trg_img_files = []
    for idx,img in enumerate(source_images):
        source = load_volume(source_images[idx])
        src_affine = source.affine
        src_header = source.header
        nsx = source.header.get_data_shape()[X]
        nsy = source.header.get_data_shape()[Y]
        nsz = 1
        rsx = source.header.get_zooms()[X]
        rsy = source.header.get_zooms()[Y]
        rsz = 1.0

        orig_src_aff = source.affine
        orig_src_hdr = source.header

        target = load_volume(target_images[idx])
        trg_affine = target.affine
        trg_header = target.header
        ntx = target.header.get_data_shape()[X]
        nty = target.header.get_data_shape()[Y]
        ntz = 1
        rtx = target.header.get_zooms()[X]
        rty = target.header.get_zooms()[Y]
        rtz = 1.0

        orig_trg_aff = target.affine
        orig_trg_hdr = target.header

        # in case the affine transformations are not to be trusted: make them equal
        if ignore_affine or ignore_orient or ignore_res:
            mx = numpy.argmax(numpy.abs(src_affine[0][0:3]))
            my = numpy.argmax(numpy.abs(src_affine[1][0:3]))
            mz = numpy.argmax(numpy.abs(src_affine[2][0:3]))
            new_affine = numpy.zeros((4,4))
            if ignore_res:
                new_affine[0][:] = src_affine[0][:]/rsx
                new_affine[1][:] = src_affine[1][:]/rsy
                new_affine[2][:] = src_affine[2][:]/rsz
                rsx = 1.0
                rsy = 1.0
                rsz = 1.0

            if ignore_orient:
                new_affine[0][0] = rsx
                new_affine[1][1] = rsy
                new_affine[2][2] = rsz
                new_affine[0][3] = -rsx*nsx/2.0
                new_affine[1][3] = -rsy*nsy/2.0
                new_affine[2][3] = -rsz*nsz/2.0
            elif ignore_affine:
                new_affine[0][mx] = rsx*numpy.sign(src_affine[0][mx])
                new_affine[1][my] = rsy*numpy.sign(src_affine[1][my])
                new_affine[2][mz] = rsz*numpy.sign(src_affine[2][mz])
                if (numpy.sign(src_affine[0][mx])<0):
                    new_affine[0][3] = rsx*nsx/2.0
                else:
                    new_affine[0][3] = -rsx*nsx/2.0

                if (numpy.sign(src_affine[1][my])<0):
                    new_affine[1][3] = rsy*nsy/2.0
                else:
                    new_affine[1][3] = -rsy*nsy/2.0

                if (numpy.sign(src_affine[2][mz])<0):
                    new_affine[2][3] = rsz*nsz/2.0
                else:
                    new_affine[2][3] = -rsz*nsz/2.0
            new_affine[3][3] = 1.0

            src_img = nibabel.Nifti1Image(source.get_fdata(), new_affine, source.header)
            src_img.update_header()
            src_img_file = os.path.join(output_dir, _fname_4saving(module=__name__,file_name=file_name,
                                                            rootfile=source_images[0],
                                                            suffix='tmp_srcimg'+str(idx)))
            save_volume(src_img_file, src_img)
            source = load_volume(src_img_file)
            src_affine = source.affine
            src_header = source.header
            src_img_files.append(src_img_file)

            # create generic affine aligned with the orientation for the target
            mx = numpy.argmax(numpy.abs(trg_affine[0][0:3]))
            my = numpy.argmax(numpy.abs(trg_affine[1][0:3]))
            mz = numpy.argmax(numpy.abs(trg_affine[2][0:3]))
            new_affine = numpy.zeros((4,4))
            if ignore_res:
                new_affine[0][:] = trg_affine[0][:]/rtx
                new_affine[1][:] = trg_affine[1][:]/rty
                new_affine[2][:] = trg_affine[2][:]/rtz
                rtx = 1.0
                rty = 1.0
                rtz = 1.0

            if ignore_orient:
                new_affine[0][0] = rtx
                new_affine[1][1] = rty
                new_affine[2][2] = rtz
                new_affine[0][3] = -rtx*ntx/2.0
                new_affine[1][3] = -rty*nty/2.0
                new_affine[2][3] = -rtz*ntz/2.0
            elif ignore_affine:
                new_affine[0][mx] = rtx*numpy.sign(trg_affine[0][mx])
                new_affine[1][my] = rty*numpy.sign(trg_affine[1][my])
                new_affine[2][mz] = rtz*numpy.sign(trg_affine[2][mz])
                if (numpy.sign(trg_affine[0][mx])<0):
                    new_affine[0][3] = rtx*ntx/2.0
                else:
                    new_affine[0][3] = -rtx*ntx/2.0

                if (numpy.sign(trg_affine[1][my])<0):
                    new_affine[1][3] = rty*nty/2.0
                else:
                    new_affine[1][3] = -rty*nty/2.0

                if (numpy.sign(trg_affine[2][mz])<0):
                    new_affine[2][3] = rtz*ntz/2.0
                else:
                    new_affine[2][3] = -rtz*ntz/2.0
            new_affine[3][3] = 1.0

            trg_img = nibabel.Nifti1Image(target.get_fdata(), new_affine, target.header)
            trg_img.update_header()
            trg_img_file = os.path.join(output_dir, _fname_4saving(module=__name__,file_name=file_name,
                                                            rootfile=source_images[0],
                                                            suffix='tmp_trgimg'+str(idx)))
            save_volume(trg_img_file, trg_img)
            target = load_volume(trg_img_file)
            trg_affine = target.affine
            trg_header = target.header
            trg_img_files.append(trg_img_file)

        sources.append(source)
        targets.append(target)

    # build coordinate mapping matrices and save them to disk
    src_coordX = numpy.zeros((nsx,nsy))
    src_coordY = numpy.zeros((nsx,nsy))
    trg_coordX = numpy.zeros((ntx,nty))
    trg_coordY = numpy.zeros((ntx,nty))
    for x in range(nsx):
        for y in range(nsy):
            src_coordX[x,y] = x
            src_coordY[x,y] = y
    src_mapX = nibabel.Nifti1Image(src_coordX, source.affine, source.header)
    src_mapX_file = os.path.join(output_dir, _fname_4saving(module=__name__,file_name=file_name,
                                                        rootfile=source_images[0],
                                                        suffix='tmp_srccoordX'))
    save_volume(src_mapX_file, src_mapX)
    src_mapY = nibabel.Nifti1Image(src_coordY, source.affine, source.header)
    src_mapY_file = os.path.join(output_dir, _fname_4saving(module=__name__,file_name=file_name,
                                                        rootfile=source_images[0],
                                                        suffix='tmp_srccoordY'))
    save_volume(src_mapY_file, src_mapY)

    for x in range(ntx):
        for y in range(nty):
            trg_coordX[x,y] = x
            trg_coordY[x,y] = y
    trg_mapX = nibabel.Nifti1Image(trg_coordX, target.affine, target.header)
    trg_mapX_file = os.path.join(output_dir, _fname_4saving(module=__name__,file_name=file_name,
                                                        rootfile=source_images[0],
                                                        suffix='tmp_trgcoordX'))
    save_volume(trg_mapX_file, trg_mapX)
    trg_mapY = nibabel.Nifti1Image(trg_coordY, target.affine, target.header)
    trg_mapY_file = os.path.join(output_dir, _fname_4saving(module=__name__,file_name=file_name,
                                                        rootfile=source_images[0],
                                                        suffix='tmp_trgcoordY'))
    save_volume(trg_mapY_file, trg_mapY)

    if mask_zero:
        # create and save temporary masks
        target = targets[0]
        trg_mask_data = (target.get_fdata()!=0)
        trg_mask = nibabel.Nifti1Image(trg_mask_data, target.affine, target.header)
        trg_mask_file = os.path.join(output_dir, _fname_4saving(module=__name__,file_name=file_name,
                                                            rootfile=source_images[0],
                                                            suffix='tmp_trgmask'))
        save_volume(trg_mask_file, trg_mask)

        source = sources[0]
        src_mask_data = (source.get_fdata()!=0)
        src_mask = nibabel.Nifti1Image(src_mask_data, source.affine, source.header)
        src_mask_file = os.path.join(output_dir, _fname_4saving(module=__name__,file_name=file_name,
                                                            rootfile=source_images[0],
                                                            suffix='tmp_srcmask'))
        save_volume(src_mask_file, src_mask)

    # run the main ANTS software: here we directly build the command line call
    args = ['--collapse-output-transforms','1',
            '--dimensionality','2',
            '--initialize-transforms-per-stage','0',
    '--interpolation','Linear']

     # add a prefix to avoid multiple names?
    prefix = _fname_4saving(module=__name__,file_name=file_name,
                            rootfile=source_images[0],
                            suffix='tmp_syn')
    prefix = os.path.basename(prefix)
    prefix = prefix.split(".")[0]
    args.append('--output')
    args.append(prefix)

    if mask_zero:
        args.append('--masks')
        args.append('['+trg_mask_file+', '+src_mask_file+']')

    srcfiles = []
    trgfiles = []
    for idx,img in enumerate(sources):
        print("registering "+sources[idx].get_filename()+"\n to "+targets[idx].get_filename())
        srcfiles.append(sources[idx].get_filename())
        trgfiles.append(targets[idx].get_filename())

    weights = []    
    if image_weights is not None:
        weight_sum = 0.0
        for idx,img in enumerate(sources):
            weight_sum = weight_sum + image_weights[idx]
        for idx,img in enumerate(sources):
            weights.append(image_weights[idx]/weight_sum)
    else:        
        for idx,img in enumerate(sources):
            weights.append(1.0/len(srcfiles))

    # figure out the number of scales, going with a factor of two
    n_scales = math.ceil(math.log(scaling_factor)/math.log(2.0))
    iter_rigid = str(rigid_iterations)
    iter_affine = str(affine_iterations)
    iter_syn = str(coarse_iterations)
    smooth = str(scaling_factor)
    shrink = str(scaling_factor)
    for n in range(n_scales):
        iter_rigid = iter_rigid+'x'+str(rigid_iterations)
        iter_affine = iter_affine+'x'+str(affine_iterations)
        if n<(n_scales-1)/2: iter_syn = iter_syn+'x'+str(coarse_iterations)
        elif n<n_scales-1: iter_syn = iter_syn+'x'+str(medium_iterations)
        else: iter_syn = iter_syn+'x'+str(fine_iterations)
        smooth = smooth+'x'+str(scaling_factor/math.pow(2.0,n+1))
        shrink = shrink+'x'+str(math.ceil(scaling_factor/math.pow(2.0,n+1)))

    # set parameters for all the different types of transformations
    if run_rigid is True:
        args.append('--transform')
        args.append('Rigid[0.1]')
        if (cost_function=='CrossCorrelation'):
            for idx,img in enumerate(srcfiles):
                args.append('--metric')
                args.append('CC['+trgfiles[idx]+','+srcfiles[idx] \
                            +','+'{:.3f}'.format(weights[idx])+',5,Random,0.3]')
        else:
            for idx,img in enumerate(srcfiles):
                args.append('--metric')
                args.append('MI['+trgfiles[idx]+','+srcfiles[idx] \
                            +','+'{:.3f}'.format(weights[idx])+',32,Random,0.3]')

        args.append('--convergence') 
        args.append('['+iter_rigid+','+str(convergence)+',10]')

        args.append('--smoothing-sigmas')
        args.append(smooth)
        
        args.append('--shrink-factors')
        args.append(shrink)
        
        args.append('--use-histogram-matching')
        args.append('0')
        
        args.append('--winsorize-image-intensities')
        args.append('[ 0.001, 0.999 ]')

    if run_affine is True:
        args.append('--transform')
        args.append('Affine[0.1]')
        if (cost_function=='CrossCorrelation'):
            for idx,img in enumerate(srcfiles):
                args.append('--metric')
                args.append('CC['+trgfiles[idx]+','+srcfiles[idx] \
                            +','+'{:.3f}'.format(weights[idx])+',5,Random,0.3]')
        else:
            for idx,img in enumerate(srcfiles):
                args.append('--metric')
                args.append('MI['+trgfiles[idx]+','+srcfiles[idx] \
                            +','+'{:.3f}'.format(weights[idx])+',32,Random,0.3]')

        args.append('--convergence')
        args.append('['+iter_affine+','+str(convergence)+',10]')

        args.append('--smoothing-sigmas')
        args.append(smooth)
        
        args.append('--shrink-factors')
        args.append(shrink)
        
        args.append('--use-histogram-matching')
        args.append('0')
        
        args.append('--winsorize-image-intensities')
        args.append('[0.001,0.999]')

    if run_syn is True:
        if regularization == 'Low': syn_param = [0.2, 1.0, 0.0]
        elif regularization == 'Medium': syn_param = [0.2, 3.0, 0.0]
        elif regularization == 'High': syn_param = [0.2, 4.0, 3.0]
        else: syn_param = [0.2, 3.0, 0.0]

        args.append('--transform')
        args.append('SyN'+str(syn_param))
        if (cost_function=='CrossCorrelation'):
            for idx,img in enumerate(srcfiles):
                args.append('--metric')
                args.append('CC['+trgfiles[idx]+','+srcfiles[idx] \
                            +','+'{:.3f}'.format(weights[idx])+',5,Random,0.3]')
        else:
            for idx,img in enumerate(srcfiles):
                args.append('--metric')
                args.append('MI['+trgfiles[idx]+','+srcfiles[idx] \
                            +','+'{:.3f}'.format(weights[idx])+',32,Random,0.3]')

        args.append('--convergence')
        args.append('['+iter_syn+','+str(convergence)+',5]')

        args.append('--smoothing-sigmas')
        args.append(smooth)
        
        args.append('--shrink-factors')
        args.append(shrink)
        
        args.append('--use-histogram-matching')
        args.append('0')
        
        args.append('--winsorize-image-intensities')
        args.append('[0.001,0.999]')

    if run_rigid is False and run_affine is False and run_syn is False:
        args.append('--transform')
        args.append('Rigid[0.1]')
        for idx,img in enumerate(srcfiles):
            args.append('--metric')
            args.append('CC['+trgfiles[idx]+','+srcfiles[idx] \
                            +','+'{:.3f}'.format(weights[idx])+',5,Random,0.3]')
        args.append(' --convergence')
        args.append('[0,1.0,2]')
        
        args.append('--smoothing-sigmas')
        args.append('0.0')
        args.append('--shrink-factors')
        args.append('1')
        args.append('--use-histogram-matching')
        args.append('0')
        args.append('--winsorize-image-intensities')
        args.append('[0.001,0.999]')

    args.append('--write-composite-transform')
    args.append('0')

    # run the ANTs command directly
    processed_args = ants.utils._int_antsProcessArguments(args)
    print(processed_args)
    libfn = ants.utils.get_lib_fn("antsRegistration")
    libfn(processed_args)

    # output file names
    results = sorted(glob(prefix+'*'))
    forward = []
    flag = []
    for res in results:
        if res.endswith('GenericAffine.mat'):
            forward.append(res)
            flag.append(False)
        elif res.endswith('Warp.nii.gz') and not res.endswith('InverseWarp.nii.gz'):
            forward.append(res)
            flag.append(False)

    #print('forward transforms: '+str(forward))

    inverse = []
    linear = []
    for res in results[::-1]:
        if res.endswith('GenericAffine.mat'):
            inverse.append(res)
            linear.append(True)
        elif res.endswith('InverseWarp.nii.gz'):
            inverse.append(res)
            linear.append(False)

    #print('inverse transforms: '+str(inverse))

    # Transforms the moving image
    for idx,source in enumerate(sources):
        at = ['--dimensionality','2','--input-image-type','0']
        at.append('--input')
        at.append(sources[idx].get_filename())
        at.append('--reference-image')
        at.append(targets[idx].get_filename())
        at.append('--interpolation')
        at.append(interpolation)
        for idx2,transform in enumerate(forward):
            if flag[idx2]:
                at.append('--transform')
                at.append('['+transform+',1]')
            else:
                at.append('--transform')
                at.append('['+transform+',0]')
        at.append('--output')
        at.append(transformed_source_files[idx])

        processed_at = ants.utils._int_antsProcessArguments(at)
        print(processed_at)
        libfn = ants.utils.get_lib_fn("antsApplyTransforms")
        libfn(processed_at)

    # Create coordinate mappings
    src_at = ['--dimensionality','2','--input-image-type','0']
    src_at.append('--input')
    src_at.append(src_mapX.get_filename())
    src_at.append('--reference-image')
    src_at.append(target.get_filename())
    src_at.append('--interpolation')
    src_at.append('Linear')
    for idx,transform in enumerate(forward):
        if flag[idx]:
            src_at.append('--transform')
            src_at.append('['+transform+',1]')
        else:
            src_at.append('--transform')
            src_at.append('['+transform+',0]')
    src_at.append('--output')
    src_mapX_trans = os.path.join(output_dir, _fname_4saving(module=__name__,file_name=file_name,
                                                        rootfile=source_image,
                                                        suffix='tmp_srccoordX_map'))
    src_at.append(src_mapX_trans)

    processed_src_at = ants.utils._int_antsProcessArguments(src_at)
    print(processed_src_at)
    libfn = ants.utils.get_lib_fn("antsApplyTransforms")
    libfn(processed_src_at)

    src_at = ['--dimensionality','2','--input-image-type','0']
    src_at.append('--input')
    src_at.append(src_mapY.get_filename())
    src_at.append('--reference-image')
    src_at.append(target.get_filename())
    src_at.append('--interpolation')
    src_at.append('Linear')
    for idx,transform in enumerate(forward):
        if flag[idx]:
            src_at.append('--transform')
            src_at.append('['+transform+',1]')
        else:
            src_at.append('--transform')
            src_at.append('['+transform+',0]')
    src_at.append('--output')
    src_mapY_trans = os.path.join(output_dir, _fname_4saving(module=__name__,file_name=file_name,
                                                        rootfile=source_image,
                                                        suffix='tmp_srccoordY_map'))
    src_at.append(src_mapY_trans)

    processed_src_at = ants.utils._int_antsProcessArguments(src_at)
    print(processed_src_at)
    libfn = ants.utils.get_lib_fn("antsApplyTransforms")
    libfn(processed_src_at)

    # combine X,Y mappings
    mapX = load_volume(src_mapX_trans).get_fdata()
    mapY = load_volume(src_mapY_trans).get_fdata()
    src_map = numpy.stack((mapX,mapY),axis=-1)
    mapping = nibabel.Nifti1Image(src_map, target.affine, target.header)
    save_volume(mapping_file, mapping)


    trans_mapping = []

    trg_at = ['--dimensionality','2','--input-image-type','0']
    trg_at.append('--input')
    trg_at.append(trg_mapX.get_filename())
    trg_at.append('--reference-image')
    trg_at.append(source.get_filename())
    trg_at.append('--interpolation')
    trg_at.append('Linear')
    for idx,transform in enumerate(inverse):
        if linear[idx]:
            trg_at.append('--transform')
            trg_at.append('['+transform+',1]')
        else:
            trg_at.append('--transform')
            trg_at.append('['+transform+',0]')
    trg_mapX_trans = os.path.join(output_dir, _fname_4saving(module=__name__,file_name=file_name,
                                                        rootfile=source_image,
                                                        suffix='tmp_srccoordX_map'))
    trg_at.append('--output')
    trg_at.append(trg_mapX_trans)

    processed_trg_at = ants.utils._int_antsProcessArguments(trg_at)
    print(processed_trg_at)
    libfn = ants.utils.get_lib_fn("antsApplyTransforms")
    libfn(processed_trg_at)
    
    trg_at = ['--dimensionality','2','--input-image-type','0']
    trg_at.append('--input')
    trg_at.append(trg_mapY.get_filename())
    trg_at.append('--reference-image')
    trg_at.append(source.get_filename())
    trg_at.append('--interpolation')
    trg_at.append('Linear')
    for idx,transform in enumerate(inverse):
        if linear[idx]:
            trg_at.append('--transform')
            trg_at.append('['+transform+',1]')
        else:
            trg_at.append('--transform')
            trg_at.append('['+transform+',0]')
    trg_mapY_trans = os.path.join(output_dir, _fname_4saving(module=__name__,file_name=file_name,
                                                        rootfile=source_image,
                                                        suffix='tmp_srccoordY_map'))
    trg_at.append('--output')
    trg_at.append(trg_mapY_trans)

    processed_trg_at = ants.utils._int_antsProcessArguments(trg_at)
    print(processed_trg_at)
    libfn = ants.utils.get_lib_fn("antsApplyTransforms")
    libfn(processed_trg_at)
    
    # combine X,Y mappings
    mapX = load_volume(trg_mapX_trans).get_fdata()
    mapY = load_volume(trg_mapY_trans).get_fdata()
    trg_map = numpy.stack((mapX,mapY),axis=-1)
    inverse_mapping = nibabel.Nifti1Image(trg_map, source.affine, source.header)
    save_volume(inverse_mapping_file, inverse_mapping)

    # pad coordinate mapping outside the image? hopefully not needed...

    # clean-up intermediate files
    if os.path.exists(src_mapX_file): os.remove(src_mapX_file)
    if os.path.exists(src_mapY_file): os.remove(src_mapY_file)
    if os.path.exists(trg_mapX_file): os.remove(trg_mapX_file)
    if os.path.exists(trg_mapY_file): os.remove(trg_mapY_file)
    if os.path.exists(src_mapX_trans): os.remove(src_mapX_trans)
    if os.path.exists(src_mapY_trans): os.remove(src_mapY_trans)
    if os.path.exists(trg_mapX_trans): os.remove(trg_mapX_trans)
    if os.path.exists(trg_mapY_trans): os.remove(trg_mapY_trans)
    if ignore_affine or ignore_orient or ignore_res:
        for src_img_file in src_img_files:
            if os.path.exists(src_img_file): os.remove(src_img_file)
        for trg_img_file in trg_img_files:
            if os.path.exists(trg_img_file): os.remove(trg_img_file)

    for name in forward:
        if os.path.exists(name): os.remove(name)
    for name in inverse:
        if os.path.exists(name): os.remove(name)

    # if ignoring header and/or affine, must paste back the correct headers
    if ignore_affine or ignore_orient or ignore_res:
        mapping = load_volume(mapping_file)
        save_volume(mapping_file, nibabel.Nifti1Image(mapping.get_fdata(), orig_trg_aff, orig_trg_hdr))
        inverse = load_volume(inverse_mapping_file)
        save_volume(inverse_mapping_file, nibabel.Nifti1Image(inverse.get_fdata(), orig_src_aff, orig_src_hdr))
        for trans_file in transformed_source_files:
            trans = load_volume(trans_file)
            save_volume(trans_file, nibabel.Nifti1Image(trans.get_fdata(), orig_trg_aff, orig_trg_hdr))

    if not save_data:
        # collect saved outputs
        transformed = []
        for trans_file in transformed_source_files:
            transformed.append(load_volume(trans_file))
        output = {'transformed_sources': transformed,
              'transformed_source': transformed[0],
              'mapping': load_volume(mapping_file),
              'inverse': load_volume(inverse_mapping_file)}

        # remove output files if *not* saved
        for idx,trans_image in enumerate(transformed_source_files):
            if os.path.exists(trans_image): os.remove(trans_image)
        if os.path.exists(mapping_file): os.remove(mapping_file)
        if os.path.exists(inverse_mapping_file): os.remove(inverse_mapping_file)

        return output
    else:
        # collect saved outputs
        transformed = []
        for trans_file in transformed_source_files:
            transformed.append(trans_file)
        output = {'transformed_sources': transformed,
              'transformed_source': transformed[0],
              'mapping': mapping_file,
              'inverse': inverse_mapping_file}

        return output

def embedded_antspy_multi(source_images, target_images,
                    run_rigid=True,
                    rigid_iterations=1000,
                    run_affine=False,
                    affine_iterations=1000,
                    run_syn=True,
                    coarse_iterations=40,
                    medium_iterations=50, fine_iterations=40,
					scaling_factor=8,
					cost_function='MutualInformation',
					interpolation='NearestNeighbor',
					regularization='High',
					convergence=1e-6,
					mask_zero=False, smooth_mask=0.0,
					ignore_affine=False, ignore_header=False,
                    save_data=False, overwrite=False, output_dir=None,
                    file_name=None):
    """ Embedded ANTSpy Registration Multi-contrasts

    Runs the rigid and/or Symmetric Normalization (SyN) algorithm of ANTs and
    formats the output deformations into voxel coordinate mappings as used in
    CBSTools registration and transformation routines. Uses all input contrasts
    with equal weights.

    Parameters
    ----------
    source_images: [niimg]
        Image list to register
    target_images: [niimg]
        Reference image list to match
    run_rigid: bool
        Whether or not to run a rigid registration first (default is False)
    rigid_iterations: float
        Number of iterations in the rigid step (default is 1000)
    run_affine: bool
        Whether or not to run a affine registration first (default is False)
    affine_iterations: float
        Number of iterations in the affine step (default is 1000)
    run_syn: bool
        Whether or not to run a SyN registration (default is True)
    coarse_iterations: float
        Number of iterations at the coarse level (default is 40)
    medium_iterations: float
        Number of iterations at the medium level (default is 50)
    fine_iterations: float
        Number of iterations at the fine level (default is 40)
    cost_function: {'CrossCorrelation', 'MutualInformation'}
        Cost function for the registration (default is 'MutualInformation')
    interpolation: {'NearestNeighbor', 'Linear'}
        Interpolation for the registration result (default is 'NearestNeighbor')
    regularization: {'Low', 'Medium', 'High'}
        Regularization preset for the SyN deformation (default is 'Medium')
    convergence: float
        Threshold for convergence, can make the algorithm very slow (default is convergence)
    mask_zero: bool
        Mask regions with zero value using ANTs masking option (default is False)
    smooth_mask: float
        Smoothly mask regions within a given ratio of the object's thickness,
        in [0.0, 1.0] (default is 0.0). This does not use ANTs masking.
    ignore_affine: bool
        Ignore the affine matrix information extracted from the image header
        (default is False)
    ignore_header: bool
        Ignore the orientation information and affine matrix information
        extracted from the image header (default is False)
    save_data: bool
        Save output data to file (default is False)
    overwrite: bool
        Overwrite existing results (default is False)
    output_dir: str, optional
        Path to desired output directory, will be created if it doesn't exist
    file_name: str, optional
        Desired base name for output files with file extension
        (suffixes will be added)

    Returns
    ----------
    dict
        Dictionary collecting outputs under the following keys
        (suffix of output files in brackets)

        * transformed_sources ([niimg]): Deformed source image list (_ants_def0,1,...)
        * mapping (niimg): Coordinate mapping from source to target (_ants_map)
        * inverse (niimg): Inverse coordinate mapping from target to source (_ants_invmap)

    Notes
    ----------
    Port of the CBSTools Java module by Pierre-Louis Bazin. The main algorithm
    is part of the ANTs software by Brian Avants and colleagues [1]_. Parameters
    have been set to values commonly found in neuroimaging scripts online, but
    not necessarily optimal.

    References
    ----------
    .. [1] Avants et al (2008), Symmetric diffeomorphic
       image registration with cross-correlation: evaluating automated labeling
       of elderly and neurodegenerative brain, Med Image Anal. 12(1):26-41
    """

    print('\nEmbedded ANTs Registration Multi-contrasts')
<<<<<<< HEAD
    # check if ants is installed to raise sensible error
    ## not needed here anymore :)
    #try:
    #    subprocess.run('antsRegistration', stdout=subprocess.DEVNULL)
    #except FileNotFoundError:
    #    sys.exit("\nCould not find command 'antsRegistration'. Make sure ANTs is"
    #             " installed and can be accessed from the command line.")
    #try:
    #    subprocess.run('antsApplyTransforms', stdout=subprocess.DEVNULL)
    #except FileNotFoundError:
    #    sys.exit("\nCould not find command 'antsApplyTransforms'. Make sure ANTs"
    #             " is installed and can be accessed from the command line.")
=======
>>>>>>> b67ac2ba

    # make sure that saving related parameters are correct

     # output files needed for intermediate results
    output_dir = _output_dir_4saving(output_dir, source_images[0])

    transformed_source_files = []
    for idx,source_image in enumerate(source_images):
        transformed_source_files.append(os.path.join(output_dir,
                                    _fname_4saving(module=__name__,file_name=file_name,
                                   rootfile=source_image,
                                   suffix='ants-def'+str(idx))))

    mapping_file = os.path.join(output_dir,
                    _fname_4saving(module=__name__,file_name=file_name,
                               rootfile=source_images[0],
                               suffix='ants-map'))

    inverse_mapping_file = os.path.join(output_dir,
                    _fname_4saving(module=__name__,file_name=file_name,
                               rootfile=source_images[0],
                               suffix='ants-invmap'))
    if save_data:
        if overwrite is False \
            and os.path.isfile(mapping_file) \
            and os.path.isfile(inverse_mapping_file) :

            missing = False
            for trans_file in transformed_source_files:
                if not os.path.isfile(trans_file):
                    missing = True

            if not missing:
                print("skip computation (use existing results)")
                transformed = []
                for trans_file in transformed_source_files:
                    transformed.append(trans_file)
                output = {'transformed_sources': transformed,
                      'transformed_source': transformed[0],
                      'mapping': mapping_file,
                      'inverse': inverse_mapping_file}
                return output

    # load and get dimensions and resolution from input images
    sources = []
    targets = []
    for idx,img in enumerate(source_images):
        source = load_volume(source_images[idx])
        src_affine = source.affine
        src_header = source.header
        nsx = source.header.get_data_shape()[X]
        nsy = source.header.get_data_shape()[Y]
        nsz = source.header.get_data_shape()[Z]
        rsx = source.header.get_zooms()[X]
        rsy = source.header.get_zooms()[Y]
        rsz = source.header.get_zooms()[Z]

        orig_src_aff = source.affine
        orig_src_hdr = source.header

        target = load_volume(target_images[idx])
        trg_affine = target.affine
        trg_header = target.header
        ntx = target.header.get_data_shape()[X]
        nty = target.header.get_data_shape()[Y]
        ntz = target.header.get_data_shape()[Z]
        rtx = target.header.get_zooms()[X]
        rty = target.header.get_zooms()[Y]
        rtz = target.header.get_zooms()[Z]

        orig_trg_aff = target.affine
        orig_trg_hdr = target.header

        # in case the affine transformations are not to be trusted: make them equal
        if ignore_affine or ignore_header:
            # create generic affine aligned with the orientation for the source
            new_affine = numpy.zeros((4,4))
            if ignore_header:
                new_affine[0][0] = rsx
                new_affine[1][1] = rsy
                new_affine[2][2] = rsz
                new_affine[0][3] = -rsx*nsx/2.0
                new_affine[1][3] = -rsy*nsy/2.0
                new_affine[2][3] = -rsz*nsz/2.0
            else:
                mx = numpy.argmax(numpy.abs([src_affine[0][0],src_affine[1][0],src_affine[2][0]]))
                my = numpy.argmax(numpy.abs([src_affine[0][1],src_affine[1][1],src_affine[2][1]]))
                mz = numpy.argmax(numpy.abs([src_affine[0][2],src_affine[1][2],src_affine[2][2]]))
                new_affine[mx][0] = rsx*numpy.sign(src_affine[mx][0])
                new_affine[my][1] = rsy*numpy.sign(src_affine[my][1])
                new_affine[mz][2] = rsz*numpy.sign(src_affine[mz][2])
                if (numpy.sign(src_affine[mx][0])<0):
                    new_affine[mx][3] = rsx*nsx/2.0
                else:
                    new_affine[mx][3] = -rsx*nsx/2.0

                if (numpy.sign(src_affine[my][1])<0):
                    new_affine[my][3] = rsy*nsy/2.0
                else:
                    new_affine[my][3] = -rsy*nsy/2.0

                if (numpy.sign(src_affine[mz][2])<0):
                    new_affine[mz][3] = rsz*nsz/2.0
                else:
                    new_affine[mz][3] = -rsz*nsz/2.0
            new_affine[3][3] = 1.0

            src_img = nibabel.Nifti1Image(source.get_fdata(), new_affine, source.header)
            src_img.update_header()
            src_img_file = os.path.join(output_dir, _fname_4saving(module=__name__,file_name=file_name,
                                                            rootfile=source_images[0],
                                                            suffix='tmp_srcimg'+str(idx)))
            save_volume(src_img_file, src_img)
            source = load_volume(src_img_file)
            src_affine = source.affine
            src_header = source.header

            # create generic affine aligned with the orientation for the target
            new_affine = numpy.zeros((4,4))
            if ignore_header:
                new_affine[0][0] = rtx
                new_affine[1][1] = rty
                new_affine[2][2] = rtz
                new_affine[0][3] = -rtx*ntx/2.0
                new_affine[1][3] = -rty*nty/2.0
                new_affine[2][3] = -rtz*ntz/2.0
            else:
                mx = numpy.argmax(numpy.abs([trg_affine[0][0],trg_affine[1][0],trg_affine[2][0]]))
                my = numpy.argmax(numpy.abs([trg_affine[0][1],trg_affine[1][1],trg_affine[2][1]]))
                mz = numpy.argmax(numpy.abs([trg_affine[0][2],trg_affine[1][2],trg_affine[2][2]]))
                #print('mx: '+str(mx)+', my: '+str(my)+', mz: '+str(mz))
                #print('rx: '+str(rtx)+', ry: '+str(rty)+', rz: '+str(rtz))
                new_affine[mx][0] = rtx*numpy.sign(trg_affine[mx][0])
                new_affine[my][1] = rty*numpy.sign(trg_affine[my][1])
                new_affine[mz][2] = rtz*numpy.sign(trg_affine[mz][2])
                if (numpy.sign(trg_affine[mx][0])<0):
                    new_affine[mx][3] = rtx*ntx/2.0
                else:
                    new_affine[mx][3] = -rtx*ntx/2.0

                if (numpy.sign(trg_affine[my][1])<0):
                    new_affine[my][3] = rty*nty/2.0
                else:
                    new_affine[my][3] = -rty*nty/2.0

                if (numpy.sign(trg_affine[mz][2])<0):
                    new_affine[mz][3] = rtz*ntz/2.0
                else:
                    new_affine[mz][3] = -rtz*ntz/2.0
            new_affine[3][3] = 1.0
            #print("\nbefore: "+str(trg_affine))
            #print("\nafter: "+str(new_affine))
            trg_img = nibabel.Nifti1Image(target.get_fdata(), new_affine, target.header)
            trg_img.update_header()
            trg_img_file = os.path.join(output_dir, _fname_4saving(module=__name__,file_name=file_name,
                                                            rootfile=source_images[0],
                                                            suffix='tmp_trgimg'+str(idx)))
            save_volume(trg_img_file, trg_img)
            target = load_volume(trg_img_file)
            trg_affine = target.affine
            trg_header = target.header
            
        sources.append(source)
        targets.append(target)

    # build coordinate mapping matrices and save them to disk
    src_coord = numpy.zeros((nsx,nsy,nsz,3))
    trg_coord = numpy.zeros((ntx,nty,ntz,3))
    for x in range(nsx):
        for y in range(nsy):
            for z in range(nsz):
                src_coord[x,y,z,X] = x
                src_coord[x,y,z,Y] = y
                src_coord[x,y,z,Z] = z
    src_map = nibabel.Nifti1Image(src_coord, source.affine, source.header)
    src_map_file = os.path.join(output_dir, _fname_4saving(module=__name__,file_name=file_name,
                                                        rootfile=source_images[0],
                                                        suffix='tmp_srccoord'))
    save_volume(src_map_file, src_map)
    for x in range(ntx):
        for y in range(nty):
            for z in range(ntz):
                trg_coord[x,y,z,X] = x
                trg_coord[x,y,z,Y] = y
                trg_coord[x,y,z,Z] = z
    trg_map = nibabel.Nifti1Image(trg_coord, target.affine, target.header)
    trg_map_file = os.path.join(output_dir, _fname_4saving(module=__name__,file_name=file_name,
                                                        rootfile=source_images[0],
                                                        suffix='tmp_trgcoord'))
    save_volume(trg_map_file, trg_map)

    if mask_zero:
        # create and save temporary masks
        target = targets[0]
        trg_mask_data = (target.get_fdata()!=0)
        trg_mask = nibabel.Nifti1Image(trg_mask_data, target.affine, target.header)
        trg_mask_file = os.path.join(output_dir, _fname_4saving(module=__name__,file_name=file_name,
                                                            rootfile=source_images[0],
                                                            suffix='tmp_trgmask'))
        save_volume(trg_mask_file, trg_mask)

        source = sources[0]
        src_mask_data = (source.get_fdata()!=0)
        src_mask = nibabel.Nifti1Image(src_mask_data, source.affine, source.header)
        src_mask_file = os.path.join(output_dir, _fname_4saving(module=__name__,file_name=file_name,
                                                            rootfile=source_images[0],
                                                            suffix='tmp_srcmask'))
        save_volume(src_mask_file, src_mask)

    # if mask boundary regions need to be smoothed away
    if smooth_mask>0:
        # get mask
        mask = nibabel.Nifti1Image(sources[0].get_fdata()>0,sources[0].affine, sources[0].header)
        
        # compute levelset and skeleton
        lvl = probability_to_levelset(mask)['result']
        thk = levelset_thickness(lvl)['dist']
        
        # compute ratio
        ratio = -lvl.get_fdata()/(thk.get_fdata()-lvl.get_fdata())
        ratio[lvl.get_fdata()>0] = 0
        ratio[thk.get_fdata()<=0] = 1
        
        ratio[ratio>smooth_mask] = 1
        ratio[ratio<=smooth_mask] = ratio[ratio<=smooth_mask]/smooth_mask
        
        # multiply all inputs
        for idx,img in enumerate(sources):
            img = nibabel.Nifti1Image(img.get_fdata()*ratio,img.affine, img.header)
            src_img_file = os.path.join(output_dir, _fname_4saving(module=__name__,file_name=file_name,
                                                            rootfile=source_images[0],
                                                            suffix='tmp_srcimg'+str(idx)))
            save_volume(src_img_file, img)
            sources[idx] = img

        # get mask
        mask = nibabel.Nifti1Image(targets[0].get_fdata()>0,targets[0].affine, targets[0].header)
        
        # compute levelset and skeleton
        lvl = probability_to_levelset(mask)['result']
        thk = levelset_thickness(lvl)['dist']
        
        # compute ratio
        ratio = -lvl.get_fdata()/(thk.get_fdata()-lvl.get_fdata())
        ratio[lvl.get_fdata()>0] = 0
        ratio[thk.get_fdata()<=0] = 1
        
        ratio[ratio>smooth_mask] = 1
        ratio[ratio<=smooth_mask] = ratio[ratio<=smooth_mask]/smooth_mask
        
        # multiply all inputs
        for idx,img in enumerate(targets):
            img = nibabel.Nifti1Image(img.get_fdata()*ratio,img.affine, img.header)
            trg_img_file = os.path.join(output_dir, _fname_4saving(module=__name__,file_name=file_name,
                                                            rootfile=source_images[0],
                                                            suffix='tmp_trgimg'+str(idx)))
            save_volume(trg_img_file, img)
            targets[idx] = img


    # run the main ANTS software: here we directly build the command line call
    args = ['--collapse-output-transforms','1',
           '--dimensionality','3',
           '--initialize-transforms-per-stage','0',
           '--interpolation','Linear']

    # add a prefix to avoid multiple names?
    prefix = _fname_4saving(module=__name__,file_name=file_name,
                            rootfile=source_images[0],
                            suffix='tmp_syn')
    prefix = os.path.basename(prefix)
    prefix = prefix.split(".")[0]
    #reg.inputs.output_transform_prefix = prefix
    args.append('--output')
    args.append(prefix)

    if mask_zero:
        args.append('--masks')
        args.append('['+trg_mask_file+', '+src_mask_file+']')

    srcfiles = []
    trgfiles = []
    for idx,img in enumerate(sources):
        print("registering "+sources[idx].get_filename()+"\n to "+targets[idx].get_filename())
        srcfiles.append(sources[idx].get_filename())
        trgfiles.append(targets[idx].get_filename())

    weight = 1.0/len(srcfiles)

    # figure out the number of scales, going with a factor of two
    n_scales = math.ceil(math.log(scaling_factor)/math.log(2.0))
    iter_rigid = str(rigid_iterations)
    iter_affine = str(affine_iterations)
    iter_syn = str(coarse_iterations)
    smooth = str(scaling_factor)
    shrink = str(scaling_factor)
    for n in range(n_scales):
        iter_rigid = iter_rigid+'x'+str(rigid_iterations)
        iter_affine = iter_affine+'x'+str(affine_iterations)
        if n<(n_scales-1)/2: iter_syn = iter_syn+'x'+str(coarse_iterations)
        elif n<n_scales-1: iter_syn = iter_syn+'x'+str(medium_iterations)
        else: iter_syn = iter_syn+'x'+str(fine_iterations)
        smooth = smooth+'x'+str(scaling_factor/math.pow(2.0,n+1))
        shrink = shrink+'x'+str(math.ceil(scaling_factor/math.pow(2.0,n+1)))

    # set parameters for all the different types of transformations
    if run_rigid is True:
        args.append('--transform')
        args.append('Rigid[0.1]')
        if (cost_function=='CrossCorrelation'):
            for idx,img in enumerate(srcfiles):
                args.append('--metric')
                args.append('CC['+trgfiles[idx]+','+srcfiles[idx] \
                            +','+'{:.3f}'.format(weight)+',5,Random,0.3]')
        else:
            for idx,img in enumerate(srcfiles):
                args.append('--metric')
                args.append('MI['+trgfiles[idx]+','+srcfiles[idx] \
                            +','+'{:.3f}'.format(weight)+',32,Random,0.3]')

        args.append('--convergence') 
        args.append('['+iter_rigid+','+str(convergence)+',10]')

        args.append('--smoothing-sigmas')
        args.append(smooth)
        
        args.append('--shrink-factors')
        args.append(shrink)
        
        args.append('--use-histogram-matching')
        args.append('0')
        
        args.append('--winsorize-image-intensities')
        args.append('[ 0.001, 0.999 ]')

    if run_affine is True:
        args.append('--transform')
        args.append('Affine[0.1]')
        if (cost_function=='CrossCorrelation'):
            for idx,img in enumerate(srcfiles):
                args.append('--metric')
                args.append('CC['+trgfiles[idx]+','+srcfiles[idx] \
                            +','+'{:.3f}'.format(weight)+',5,Random,0.3]')
        else:
            for idx,img in enumerate(srcfiles):
                args.append('--metric')
                args.append('MI['+trgfiles[idx]+','+srcfiles[idx] \
                            +','+'{:.3f}'.format(weight)+',32,Random,0.3]')

        args.append('--convergence')
        args.append('['+iter_affine+','+str(convergence)+',10]')

        args.append('--smoothing-sigmas')
        args.append(smooth)
        
        args.append('--shrink-factors')
        args.append(shrink)
        
        args.append('--use-histogram-matching')
        args.append('0')
        
        args.append('--winsorize-image-intensities')
        args.append('[0.001,0.999]')

    if run_syn is True:
        if regularization == 'Low': syn_param = [0.2, 1.0, 0.0]
        elif regularization == 'Medium': syn_param = [0.2, 3.0, 0.0]
        elif regularization == 'High': syn_param = [0.2, 4.0, 3.0]
        else: syn_param = [0.2, 3.0, 0.0]

        args.append('--transform')
        args.append('SyN'+str(syn_param))
        if (cost_function=='CrossCorrelation'):
            for idx,img in enumerate(srcfiles):
                args.append('--metric')
                args.append('CC['+trgfiles[idx]+','+srcfiles[idx] \
                            +','+'{:.3f}'.format(weight)+',5,Random,0.3]')
        else:
            for idx,img in enumerate(srcfiles):
                args.append('--metric')
                args.append('MI['+trgfiles[idx]+','+srcfiles[idx] \
                            +','+'{:.3f}'.format(weight)+',32,Random,0.3]')

        args.append('--convergence')
        args.append('['+iter_syn+','+str(convergence)+',5]')

        args.append('--smoothing-sigmas')
        args.append(smooth)
        
        args.append('--shrink-factors')
        args.append(shrink)
        
        args.append('--use-histogram-matching')
        args.append('0')
        
        args.append('--winsorize-image-intensities')
        args.append('[0.001,0.999]')

    if run_rigid is False and run_affine is False and run_syn is False:
        args.append('--transform')
        args.append('Rigid[0.1]')
        for idx,img in enumerate(srcfiles):
            args.append('--metric')
            args.append('CC['+trgfiles[idx]+','+srcfiles[idx] \
                            +','+'{:.3f}'.format(weight)+',5,Random,0.3]')
        args.append(' --convergence')
        args.append('[0,1.0,2]')
        
        args.append('--smoothing-sigmas')
        args.append('0.0')
        args.append('--shrink-factors')
        args.append('1')
        args.append('--use-histogram-matching')
        args.append('0')
        args.append('--winsorize-image-intensities')
        args.append('[0.001,0.999]')

    args.append('--write-composite-transform')
    args.append('0')

    # run the ANTs command directly
    processed_args = ants.utils._int_antsProcessArguments(args)
    print(processed_args)
    libfn = ants.utils.get_lib_fn("antsRegistration")
    libfn(processed_args)
                
    # output file names
    results = sorted(glob(prefix+'*'))
    forward = []
    flag = []
    for res in results:
        if res.endswith('GenericAffine.mat'):
            forward.append(res)
            flag.append(False)
        elif res.endswith('Warp.nii.gz') and not res.endswith('InverseWarp.nii.gz'):
            forward.append(res)
            flag.append(False)

    #print('forward transforms: '+str(forward))

    inverse = []
    linear = []
    for res in results[::-1]:
        if res.endswith('GenericAffine.mat'):
            inverse.append(res)
            linear.append(True)
        elif res.endswith('InverseWarp.nii.gz'):
            inverse.append(res)
            linear.append(False)

    #print('inverse transforms: '+str(inverse))

    # Transforms the moving image
    for idx,source in enumerate(sources):
        at = ['--dimensionality','3','--input-image-type','0']
        at.append('--input')
        at.append(sources[idx].get_filename())
        at.append('--reference-image')
        at.append(targets[idx].get_filename())
        at.append('--interpolation')
        at.append(interpolation)
        for idx2,transform in enumerate(forward):
            if flag[idx2]:
                at.append('--transform')
                at.append('['+transform+',1]')
            else:
                at.append('--transform')
                at.append('['+transform+',0]')
        at.append('--output')
        at.append(transformed_source_files[idx])

        processed_at = ants.utils._int_antsProcessArguments(at)
        print(processed_at)
        libfn = ants.utils.get_lib_fn("antsApplyTransforms")
        libfn(processed_at)

    # Create coordinate mappings
    src_at = ['--dimensionality','3','--input-image-type','3']
    src_at.append('--input')
    src_at.append(src_map.get_filename())
    src_at.append('--reference-image')
    src_at.append(target.get_filename())
    src_at.append('--interpolation')
    src_at.append('Linear')
    for idx,transform in enumerate(forward):
        if flag[idx]:
            src_at.append('--transform')
            src_at.append('['+transform+',1]')
        else:
            src_at.append('--transform')
            src_at.append('['+transform+',0]')
    src_at.append('--output')
    src_at.append(mapping_file)

    processed_src_at = ants.utils._int_antsProcessArguments(src_at)
    print(processed_src_at)
    libfn = ants.utils.get_lib_fn("antsApplyTransforms")
    libfn(processed_src_at)

    trg_at = ['--dimensionality','3','--input-image-type','3']
    trg_at.append('--input')
    trg_at.append(trg_map.get_filename())
    trg_at.append('--reference-image')
    trg_at.append(source.get_filename())
    trg_at.append('--interpolation')
    trg_at.append('Linear')
    for idx,transform in enumerate(inverse):
        if linear[idx]:
            trg_at.append('--transform')
            trg_at.append('['+transform+',1]')
        else:
            trg_at.append('--transform')
            trg_at.append('['+transform+',0]')
    trg_at.append('--output')
    trg_at.append(inverse_mapping_file)

    processed_trg_at = ants.utils._int_antsProcessArguments(trg_at)
    print(processed_trg_at)
    libfn = ants.utils.get_lib_fn("antsApplyTransforms")
    libfn(processed_trg_at)

    # pad coordinate mapping outside the image? hopefully not needed...

    # clean-up intermediate files
    if os.path.exists(src_map_file): os.remove(src_map_file)
    if os.path.exists(trg_map_file): os.remove(trg_map_file)
    if ignore_affine or ignore_header:
        if os.path.exists(src_img_file): os.remove(src_img_file)
        if os.path.exists(trg_img_file): os.remove(trg_img_file)

    for name in forward:
        if os.path.exists(name): os.remove(name)
    for name in inverse:
        if os.path.exists(name): os.remove(name)

    # if ignoring header and/or affine, must paste back the correct headers
    if ignore_affine or ignore_header:
        mapping = load_volume(mapping_file)
        save_volume(mapping_file, nibabel.Nifti1Image(mapping.get_fdata(), orig_trg_aff, orig_trg_hdr))
        inverse = load_volume(inverse_mapping_file)
        save_volume(inverse_mapping_file, nibabel.Nifti1Image(inverse.get_fdata(), orig_src_aff, orig_src_hdr))
        for trans_file in transformed_source_files:
            trans = load_volume(trans_file)
            save_volume(trans_file, nibabel.Nifti1Image(trans.get_fdata(), orig_trg_aff, orig_trg_hdr))
    else:
        print("done")

    if not save_data:
        # collect saved outputs
        transformed = []
        for trans_file in transformed_source_files:
            transformed.append(load_volume(trans_file))
        output = {'transformed_sources': transformed,
              'transformed_source': transformed[0],
              'mapping': load_volume(mapping_file),
              'inverse': load_volume(inverse_mapping_file)}

        # remove output files if *not* saved
        for idx,trans_image in enumerate(transformed_source_files):
            if os.path.exists(trans_image): os.remove(trans_image)
        if os.path.exists(mapping_file): os.remove(mapping_file)
        if os.path.exists(inverse_mapping_file): os.remove(inverse_mapping_file)

        return output
    else:
        # collect saved outputs
        transformed = []
        for trans_file in transformed_source_files:
            transformed.append(trans_file)
        output = {'transformed_sources': transformed,
              'transformed_source': transformed[0],
              'mapping': mapping_file,
              'inverse': inverse_mapping_file}

        return output<|MERGE_RESOLUTION|>--- conflicted
+++ resolved
@@ -342,22 +342,6 @@
     """
 
     print('\nEmbedded ANTs Registration 2D Multi-contrasts')
-<<<<<<< HEAD
-    # check if ants is installed to raise sensible error
-    ## not needed here anymore :)
-    #try:
-    #    subprocess.run('antsRegistration', stdout=subprocess.DEVNULL)
-    #except FileNotFoundError:
-    #    sys.exit("\nCould not find command 'antsRegistration'. Make sure ANTs is"
-    #             " installed and can be accessed from the command line.")
-    #try:
-    #    subprocess.run('antsApplyTransforms', stdout=subprocess.DEVNULL)
-    #except FileNotFoundError:
-    #    sys.exit("\nCould not find command 'antsApplyTransforms'. Make sure ANTs"
-    #             " is installed and can be accessed from the command line.")
-
-=======
->>>>>>> b67ac2ba
 
     # make sure that saving related parameters are correct
 
@@ -1096,21 +1080,6 @@
     """
 
     print('\nEmbedded ANTs Registration Multi-contrasts')
-<<<<<<< HEAD
-    # check if ants is installed to raise sensible error
-    ## not needed here anymore :)
-    #try:
-    #    subprocess.run('antsRegistration', stdout=subprocess.DEVNULL)
-    #except FileNotFoundError:
-    #    sys.exit("\nCould not find command 'antsRegistration'. Make sure ANTs is"
-    #             " installed and can be accessed from the command line.")
-    #try:
-    #    subprocess.run('antsApplyTransforms', stdout=subprocess.DEVNULL)
-    #except FileNotFoundError:
-    #    sys.exit("\nCould not find command 'antsApplyTransforms'. Make sure ANTs"
-    #             " is installed and can be accessed from the command line.")
-=======
->>>>>>> b67ac2ba
 
     # make sure that saving related parameters are correct
 
