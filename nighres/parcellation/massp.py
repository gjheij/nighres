import numpy
import nibabel
import os
import sys
import json
import nighresjava
from ..io import load_volume, save_volume
from ..utils import _output_dir_4saving, _fname_4saving, \
                    _check_topology_lut_dir, _check_available_memory
from nighres.global_settings import DEFAULT_MASSP_ATLAS, DEFAULT_MASSP_HIST, \
                    DEFAULT_MASSP_SPATIAL_PROBA, DEFAULT_MASSP_SPATIAL_LABEL, \
                    DEFAULT_MASSP_SKEL_PROBA, DEFAULT_MASSP_SKEL_LABEL
from nighres.data.download_data import download_MASSP_atlas

# labels for the 17 structures anatomical parcellation atlas
labels_17structures = ['Str-l','Str-r','STN-l','STN-r','SN-l','SN-r',\
                       'RN-l','RN-r','GPi-l','GPi-r','GPe-l','GPe-r',\
                       'Tha-l','Tha-r','LV-l','LV-r','3V','4V','Amg-l','Amg-r',\
                       'ic-l','ic-r','VTA-l','VTA-r','fx','PAG-l','PAG-r',\
                       'PPN-l','PPN-r','Cl-l','Cl-r']

labels_27structures = ['Str-l','Str-r','STN-l','STN-r','SN-l','SN-r',\
                       'RN-l','RN-r','GPi-l','GPi-r','GPe-l','GPe-r',\
                       'Tha-l','Tha-r','LV-l','LV-r','3V','4V','Amg-l','Amg-r',\
                       'ic-l','ic-r','VTA-l','VTA-r','fx','PAG-l','PAG-r',\
                       'PPN-l','PPN-r','Cl-l','Cl-r','ICO-l','ICO-r','SCO-l','SCO-r',\
                       'LH-l','LH-r','ac-lr','pc-lr','CHN-l','CHN-r',\
                       'DRN-lr','MRN-lr','RMG-lr','RPO-lr']

def massp_17structures_label(name):
    return 1+labels_17structures.index(name)

def massp_17structures_list():
    return labels_17structures
 
def massp(target_images, structures=31,
                      shape_atlas_probas=None, shape_atlas_labels=None, 
                      intensity_atlas_hist=None,
                      skeleton_atlas_probas=None, skeleton_atlas_labels=None, 
                      map_to_target=None,
                      max_iterations=80, max_difference=0.1, 
                      atlas_file=None, 
<<<<<<< HEAD
                      intensity_prior=1.0, intensity_baseline=0.02, volume_prior=0.5,
=======
                      intensity_prior=1.0, intensity_baseline=0.02, volume_prior=0.25,
>>>>>>> 3945276e
                      save_data=False, overwrite=False, output_dir=None,
                      file_name=None):
    """ Multi-contrast Anatomical Subcortical Structure parcellation (MASSP)

    Estimates subcortical structures based on a multi-atlas approach on shape

    Parameters
    ----------
    target_images: [niimg]
        Input images to perform the parcellation from
    structures: int
        Number of structures to parcellate
    shape_atlas_probas: niimg (opt)
        Pre-computed shape atlas probabilities (default is loaded from nighres atlas)
    shape_atlas_labels: niimg (opt)
        Pre-computed shape atlas labels (default is loaded from nighres atlas)
    intensity_atlas_hist: niimg (opt)
        Pre-computed intensity atlas from the contrast images  (default is loaded from nighres atlas)
    skeleton_atlas_probas: niimg (opt)
        Pre-computed skeleton atlas probabilities (default is loaded from nighres atlas)
    skeleton_atlas_labels: niimg (opt)
        Pre-computed skeleton atlas labels (default is loaded from nighres atlas)
    map_to_target: niimg
        Coordinate mapping from the atlas to the target (opt)
    max_iterations: int
        Maximum number of diffusion iterations to perform
    max_difference: float
        Maximum difference between diffusion steps
    atlas_file: json
        File with atlas labels and metadata (opt)
    intensity_prior: float
        Importance scaling factor for the intensities in [0,1] (default is 1.0)
    intensity_baseline: float
        Baseline uniform intensity prior to compensate intensity outliers (default is 0.02)
    volume_prior: float
<<<<<<< HEAD
        Importance scaling factor for the volume prior in [0,1] (default is 0.5)
=======
        Importance scaling factor for the volume prior in [0,1] (default is 0.25)
>>>>>>> 3945276e
    save_data: bool
        Save output data to file (default is False)
    overwrite: bool
        Overwrite existing results (default is False)
    output_dir: str, optional
        Path to desired output directory, will be created if it doesn't exist
    file_name: str, optional
        Desired base name for output files with file extension
        (suffixes will be added)

    Returns
    ----------
    dict
        Dictionary collecting outputs under the following keys
        (suffix of output files in brackets)

        * max_proba (niimg): Maximum probability map (_massp-proba)
        * max_label (niimg): Maximum probability labels (_massp-label)

    Notes
    ----------
    Original Java module by Pierre-Louis Bazin.
    """

    print('\nMASSP')

    # check topology_lut_dir and set default if not given
    topology_lut_dir = _check_topology_lut_dir(None)

    # make sure that saving related parameters are correct
    if save_data:
        output_dir = _output_dir_4saving(output_dir, target_images[0])

        proba_file = os.path.join(output_dir, 
                        _fname_4saving(module=__name__,file_name=file_name,
                                  rootfile=target_images[0],
                                  suffix='massp-proba', ))

        label_file = os.path.join(output_dir, 
                        _fname_4saving(module=__name__,file_name=file_name,
                                   rootfile=target_images[0],
                                   suffix='massp-label'))

        if overwrite is False \
            and os.path.isfile(proba_file) \
            and os.path.isfile(label_file):
            
            print("skip computation (use existing results)")
            output = {'max_proba': proba_file, 
                      'max_label': label_file}
            return output

    contrasts = len(target_images)

    # start virtual machine, if not already running
    try:
        mem = _check_available_memory()
        nighresjava.initVM(initialheap=mem['init'], maxheap=mem['max'])
    except ValueError:
        pass
    # create instance
    #massp = nighresjava.ConditionalShapeSegmentationSlabs()
    massp = nighresjava.ConditionalShapeSegmentationFaster()

    # set parameters
    massp.setNumberOfSubjectsObjectsBgAndContrasts(1,structures,1,contrasts)
    massp.setOptions(True, False, False, False, True)
    massp.setDiffusionParameters(max_iterations, max_difference)
    massp.setIntensityImportancePrior(intensity_prior)
    massp.setIntensityBaselinePrior(intensity_baseline)
    massp.setVolumeImportancePrior(volume_prior)
    
    # load atlas metadata, if given (after setting up the numbers above!!)
    if atlas_file is not None:
        f = open(atlas_file)
        metadata = json.load(f)
        f.close()
        
        # structures = metadata['MASSP Labels']
        contrastList = numpy.zeros(structures*contrasts, dtype=int)
        for st in range(structures):
            #print('Label '+str(st+1)+": "+str(metadata[metadata['Label '+str(st+1)][1]]))
            for c in metadata[metadata['Label '+str(st+1)][1]]:
                contrastList[st*contrasts+c] = 1
        massp.setContrastList(nighresjava.JArray('int')(
                                (contrastList.flatten('F')).astype(int).tolist()))

    # load target image for parameters
    print("load: "+str(target_images[0]))
    img = load_volume(target_images[0])
    data = img.get_fdata()
    trg_affine = img.affine
    trg_header = img.header
    trg_resolution = [x.item() for x in trg_header.get_zooms()]
    trg_dimensions = data.shape

    massp.setTargetDimensions(trg_dimensions[0], trg_dimensions[1], trg_dimensions[2])
    massp.setTargetResolutions(trg_resolution[0], trg_resolution[1], trg_resolution[2])

    # target image 1
    massp.setTargetImageAt(0, nighresjava.JArray('float')(
                                            (data.flatten('F')).astype(float)))
    
    # if further contrast are specified, input them
    for contrast in range(1,contrasts):    
        print("load: "+str(target_images[contrast]))
        data = load_volume(target_images[contrast]).get_fdata()
        massp.setTargetImageAt(contrast, nighresjava.JArray('float')(
                                            (data.flatten('F')).astype(float)))

    # if not specified, check if standard atlases are available or download them
    if ( (shape_atlas_probas is None) or (shape_atlas_labels is None)
        or (skeleton_atlas_probas is None) or (skeleton_atlas_labels is None)):
        
        if (not (os.path.exists(DEFAULT_MASSP_ATLAS) 
            and os.path.exists(DEFAULT_MASSP_SPATIAL_PROBA) 
            and os.path.exists(DEFAULT_MASSP_SPATIAL_LABEL) 
            and os.path.exists(DEFAULT_MASSP_SKEL_PROBA) 
            and os.path.exists(DEFAULT_MASSP_SKEL_LABEL) 
            and os.path.exists(DEFAULT_MASSP_HIST))):
            download_MASSP_atlas(overwrite=False)
            
        shape_atlas_probas = DEFAULT_MASSP_SPATIAL_PROBA
        shape_atlas_labels = DEFAULT_MASSP_SPATIAL_LABEL
        skeleton_atlas_probas = DEFAULT_MASSP_SKEL_PROBA
        skeleton_atlas_labels = DEFAULT_MASSP_SKEL_LABEL

    # allow for diffrent default atlases for intensities
    if (intensity_atlas_hist is not None):
        if not os.path.isfile(intensity_atlas_hist):
            intensity_atlas_hist = os.path.join(DEFAULT_MASSP_ATLAS,intensity_atlas_hist)
    else:
        intensity_atlas_hist = DEFAULT_MASSP_HIST
        
    # load the shape and intensity atlases
    print("load: "+str(intensity_atlas_hist))
    hist = load_volume(intensity_atlas_hist).get_fdata()
    massp.setConditionalHistogram(nighresjava.JArray('float')(
                                        (hist.flatten('F')).astype(float)))

    print("load: "+str(shape_atlas_probas))
    
    # load a first image for dim, res
    img = load_volume(shape_atlas_probas)
    pdata = img.get_fdata()
    header = img.header
    affine = img.affine
    resolution = [x.item() for x in header.get_zooms()]
    dimensions = pdata.shape
    
    massp.setAtlasDimensions(dimensions[0], dimensions[1], dimensions[2])
    massp.setAtlasResolutions(resolution[0], resolution[1], resolution[2])

    print("load: "+str(shape_atlas_labels))
    ldata = load_volume(shape_atlas_labels).get_fdata()
    
    if map_to_target is not None:
        print("map atlas to subject")
        print("load: "+str(map_to_target))
        mdata =  load_volume(map_to_target).get_fdata()
        massp.setMappingToTarget(nighresjava.JArray('float')(
                                            (mdata.flatten('F')).astype(float)))
        
    massp.setShapeAtlasProbasAndLabels(nighresjava.JArray('float')(
                                (pdata.flatten('F')).astype(float)),
                                nighresjava.JArray('int')(
                                (ldata.flatten('F')).astype(int).tolist()))

    print("load: "+str(skeleton_atlas_probas))
    pdata = load_volume(skeleton_atlas_probas).get_fdata()
    
    print("load: "+str(skeleton_atlas_labels))
    ldata = load_volume(skeleton_atlas_labels).get_fdata()

    massp.setSkeletonAtlasProbasAndLabels(nighresjava.JArray('float')(
                                (pdata.flatten('F')).astype(float)),
                                nighresjava.JArray('int')(
                                (ldata.flatten('F')).astype(int).tolist()))

    # execute
    try:
        massp.estimateTarget()
        massp.fastSimilarityDiffusion(4)
        massp.collapseToJointMaps()
        massp.precomputeStoppingStatistics(3.0)
        massp.topologyBoundaryDefinition("wcs", topology_lut_dir)
        massp.conditionalPrecomputedDirectVolumeGrowth(3.0)
        massp.collapseSpatialPriorMaps()

    except:
        # if the Java module fails, reraise the error it throws
        print("\n The underlying Java code did not execute cleanly: ")
        print(sys.exc_info()[0])
        raise
        return

    # reshape output to what nibabel likes
    dims3Dtrg = (trg_dimensions[0],trg_dimensions[1],trg_dimensions[2])

    proba_data = numpy.reshape(numpy.array(massp.getFinalProba(),
                                    dtype=numpy.float32), dims3Dtrg, 'F')

    label_data = numpy.reshape(numpy.array(massp.getFinalLabel(),
                                    dtype=numpy.int32), dims3Dtrg, 'F')

    # adapt header max for each image so that correct max is displayed
    # and create nifiti objects
    trg_header['cal_max'] = numpy.nanmax(proba_data)
    proba = nibabel.Nifti1Image(proba_data, trg_affine, trg_header)

    trg_header['cal_max'] = numpy.nanmax(label_data)
    label = nibabel.Nifti1Image(label_data, trg_affine, trg_header)

    if save_data:
        save_volume(proba_file, proba)
        save_volume(label_file, label)

        output= {'max_proba': proba_file, 'max_label': label_file}
        return output
    else:
        output= {'max_proba': proba, 'max_label': label}
        return output


def massp_atlasing(subjects, structures, contrasts, 
                      levelset_images=None, skeleton_images=None, 
                      contrast_images=None, 
                      save_data=False, overwrite=False, output_dir=None,
                      file_name=None):
    """ MASSP Atlasing

    Builds a multi-atlas prior for MASSP

    Parameters
    ----------
    subjects: int
        Number of atlas subjects
    structures: int
        Number of structures to parcellate
    contrasts: int
       Number of image intensity contrasts
    levelset_images: [niimg]
        Atlas shape levelsets indexed by (subjects,structures)
    skeleton_images: [niimg]
        Atlas shape skeletons indexed by (subjects,structures)
    contrast_images: [niimg]
        Atlas images to use in the parcellation, indexed by (subjects, contrasts)
    save_data: bool
        Save output data to file (default is False)
    overwrite: bool
        Overwrite existing results (default is False)
    output_dir: str, optional
        Path to desired output directory, will be created if it doesn't exist
    file_name: str, optional
        Desired base name for output files with file extension
        (suffixes will be added)

    Returns
    ----------
    dict
        Dictionary collecting outputs under the following keys
        (suffix of output files in brackets)

        * max_spatial_proba (niimg): Maximum spatial probability map (_massp-sproba)
        * max_spatial_label (niimg): Maximum spatial probability labels (_massp-slabel)
        * cond_hist (niimg): Conditional intensity histograms (_massp-chist)
        * max_skeleton_proba (niimg): Maximum skeleton probability map (_massp-kproba)
        * max_skeleton_label (niimg): Maximum skeleton probability labels (_massp-klabel)

    Notes
    ----------
    Original Java module by Pierre-Louis Bazin.
    """

    print('\nMASSP Atlasing')

    # make sure that saving related parameters are correct
    if save_data:
        output_dir = _output_dir_4saving(output_dir, contrast_images[0][0])

        spatial_proba_file = os.path.join(output_dir, 
                        _fname_4saving(module=__name__,file_name=file_name,
                                  rootfile=contrast_images[0][0],
                                  suffix='massp-sproba', ))

        spatial_label_file = os.path.join(output_dir, 
                        _fname_4saving(module=__name__,file_name=file_name,
                                   rootfile=contrast_images[0][0],
                                   suffix='massp-slabel'))

        condhist_file = os.path.join(output_dir, 
                        _fname_4saving(module=__name__,file_name=file_name,
                                   rootfile=contrast_images[0][0],
                                   suffix='massp-chist'))
        
        skeleton_proba_file = os.path.join(output_dir, 
                        _fname_4saving(module=__name__,file_name=file_name,
                                  rootfile=contrast_images[0][0],
                                  suffix='massp-kproba', ))

        skeleton_label_file = os.path.join(output_dir, 
                        _fname_4saving(module=__name__,file_name=file_name,
                                   rootfile=contrast_images[0][0],
                                   suffix='massp-klabel'))

        
        if overwrite is False \
            and os.path.isfile(spatial_proba_file) \
            and os.path.isfile(spatial_label_file) \
            and os.path.isfile(condhist_file) \
            and os.path.isfile(skeleton_proba_file) \
            and os.path.isfile(skeleton_label_file):
            
            print("skip computation (use existing results)")
            output = {'max_spatial_proba': spatial_proba_file, 
                      'max_spatial_label': spatial_label_file,
                      'cond_hist': condhist_file,
                      'max_skeleton_proba': skeleton_proba_file, 
                      'max_skeleton_label': skeleton_label_file}

            return output


    # start virtual machine, if not already running
    try:
        mem = _check_available_memory()
        nighresjava.initVM(initialheap=mem['init'], maxheap=mem['max'])
    except ValueError:
        pass
    # create instance
    massp = nighresjava.ConditionalShapeSegmentationSlabs()

    # set parameters
    massp.setNumberOfSubjectsObjectsBgAndContrasts(subjects,structures,1,contrasts)
    massp.setOptions(True, False, False, False, True)
     
    # load target image for parameters
    # load a first image for dim, res
    img = load_volume(contrast_images[0][0])
    data = img.get_fdata()
    header = img.header
    affine = img.affine
    trg_resolution = [x.item() for x in header.get_zooms()]
    trg_dimensions = data.shape
    
    massp.setTargetDimensions(trg_dimensions[0], trg_dimensions[1], trg_dimensions[2])
    massp.setTargetResolutions(trg_resolution[0], trg_resolution[1], trg_resolution[2])

    resolution = trg_resolution
    dimensions = trg_dimensions
        
    massp.setAtlasDimensions(dimensions[0], dimensions[1], dimensions[2])
    massp.setAtlasResolutions(resolution[0], resolution[1], resolution[2])
    
    # load the atlas structures and contrasts, if needed
    for sub in range(subjects):
        for struct in range(structures):
            print("load: "+str(levelset_images[sub][struct]))
            data = load_volume(levelset_images[sub][struct]).get_fdata()
            massp.setLevelsetImageAt(sub, struct, nighresjava.JArray('float')(
                                                (data.flatten('F')).astype(float)))
        for contrast in range(contrasts):
            print("load: "+str(contrast_images[sub][contrast]))
            data = load_volume(contrast_images[sub][contrast]).get_fdata()
            massp.setContrastImageAt(sub, contrast, nighresjava.JArray('float')(
                                                (data.flatten('F')).astype(float)))
    # execute first step
    scale = 1.0
    try:
        scale = massp.computeAtlasPriors()
 
    except:
        # if the Java module fails, reraise the error it throws
        print("\n The underlying Java code did not execute cleanly: ")
        print(sys.exc_info()[0])
        raise
        return

    # clean up and go to second step
    levelset_images = None
    contrast_images = None
    
    for sub in range(subjects):
        for struct in range(structures):
            print("load: "+str(skeleton_images[sub][struct]))
            data = load_volume(skeleton_images[sub][struct]).get_fdata()
            massp.setSkeletonImageAt(sub, struct, nighresjava.JArray('float')(
                                                (data.flatten('F')).astype(float)))
                
    try:
        massp.computeSkeletonPriors(scale)
 
    except:
        # if the Java module fails, reraise the error it throws
        print("\n The underlying Java code did not execute cleanly: ")
        print(sys.exc_info()[0])
        raise
        return

    skeleton_images = None

    # reshape output to what nibabel likes
    dimensions = (dimensions[0],dimensions[1],dimensions[2],massp.getBestDimension())
    dimskel = (dimensions[0],dimensions[1],dimensions[2],int(massp.getBestDimension()/4))
    dims3Dtrg = (trg_dimensions[0],trg_dimensions[1],trg_dimensions[2])

    intens_dims = (structures+1,structures+1,contrasts)
    intens_hist_dims = ((structures+1)*(structures+1),massp.getNumberOfBins()+6,contrasts)

    spatial_proba_data = numpy.reshape(numpy.array(massp.getBestSpatialProbabilityMaps(dimensions[3]),
                                   dtype=numpy.float32), dimensions, 'F')

    spatial_label_data = numpy.reshape(numpy.array(massp.getBestSpatialProbabilityLabels(dimensions[3]),
                                    dtype=numpy.int32), dimensions, 'F')    

    intens_hist_data = numpy.reshape(numpy.array(massp.getConditionalHistogram(),
                                       dtype=numpy.float32), intens_hist_dims, 'F')

    skeleton_proba_data = numpy.reshape(numpy.array(massp.getBestSkeletonProbabilityMaps(dimskel[3]),
                                   dtype=numpy.float32), dimskel, 'F')

    skeleton_label_data = numpy.reshape(numpy.array(massp.getBestSkeletonProbabilityLabels(dimskel[3]),
                                    dtype=numpy.int32), dimskel, 'F')    


    # adapt header max for each image so that correct max is displayed
    # and create nifiti objects
    header['cal_max'] = numpy.nanmax(spatial_proba_data)
    spatial_proba = nibabel.Nifti1Image(spatial_proba_data, affine, header)

    header['cal_max'] = numpy.nanmax(spatial_label_data)
    spatial_label = nibabel.Nifti1Image(spatial_label_data, affine, header)

    chist = nibabel.Nifti1Image(intens_hist_data, None, None)

    header['cal_max'] = numpy.nanmax(skeleton_proba_data)
    skeleton_proba = nibabel.Nifti1Image(skeleton_proba_data, affine, header)

    header['cal_max'] = numpy.nanmax(skeleton_label_data)
    skeleton_label = nibabel.Nifti1Image(skeleton_label_data, affine, header)

    if save_data:
        save_volume(spatial_proba_file, spatial_proba)
        save_volume(spatial_label_file, spatial_label)
        save_volume(condhist_file, chist)
        save_volume(skeleton_proba_file, skeleton_proba)
        save_volume(skeleton_label_file, skeleton_label)
        output= {'max_spatial_proba': spatial_proba_file, 
                 'max_spatial_label': spatial_label_file, 
                 'cond_hist': condhist_file,
                 'max_skeleton_proba': skeleton_proba_file, 
                 'max_skeleton_label': skeleton_label_file}
        return output
    else:
        output= {'max_spatial_proba': spatial_proba, 
                 'max_spatial_label': spatial_label, 
                 'cond_hist': chist,
                 'max_skeleton_proba': skeleton_proba, 
                 'max_skeleton_label': skeleton_label}
        return output<|MERGE_RESOLUTION|>--- conflicted
+++ resolved
@@ -40,11 +40,7 @@
                       map_to_target=None,
                       max_iterations=80, max_difference=0.1, 
                       atlas_file=None, 
-<<<<<<< HEAD
-                      intensity_prior=1.0, intensity_baseline=0.02, volume_prior=0.5,
-=======
                       intensity_prior=1.0, intensity_baseline=0.02, volume_prior=0.25,
->>>>>>> 3945276e
                       save_data=False, overwrite=False, output_dir=None,
                       file_name=None):
     """ Multi-contrast Anatomical Subcortical Structure parcellation (MASSP)
@@ -80,11 +76,7 @@
     intensity_baseline: float
         Baseline uniform intensity prior to compensate intensity outliers (default is 0.02)
     volume_prior: float
-<<<<<<< HEAD
-        Importance scaling factor for the volume prior in [0,1] (default is 0.5)
-=======
         Importance scaling factor for the volume prior in [0,1] (default is 0.25)
->>>>>>> 3945276e
     save_data: bool
         Save output data to file (default is False)
     overwrite: bool
