--- conflicted
+++ resolved
@@ -116,16 +116,15 @@
         raise
         return
 
-<<<<<<< HEAD
     # collect outputs, if any
     if algorithm.isBoundaryFound():
         npt = int(np.array(algorithm.getPointList(), dtype=np.float32).shape[0]/3)
         mesh_points = np.reshape(np.array(algorithm.getPointList(),
-                                   dtype=np.float32), (npt,3), 'C')
+                                   dtype=np.float32), shape=(npt,3), order='C')
     
         nfc = int(np.array(algorithm.getTriangleList(), dtype=np.int32).shape[0]/3)
         mesh_faces = np.reshape(np.array(algorithm.getTriangleList(),
-                                   dtype=np.int32), (nfc,3), 'C')
+                                   dtype=np.int32), shape=(nfc,3), order='C')
     
         # create the mesh dictionary
         mesh = {"points": mesh_points, "faces": mesh_faces}
@@ -135,23 +134,6 @@
             return {'result': mesh_file}
         else:
             return {'result': mesh}
-=======
-    # collect outputs
-    npt = int(np.array(algorithm.getPointList(), dtype=np.float32).shape[0]/3)
-    mesh_points = np.reshape(np.array(algorithm.getPointList(),
-                               dtype=np.float32), shape=(npt,3), order='C')
-
-    nfc = int(np.array(algorithm.getTriangleList(), dtype=np.int32).shape[0]/3)
-    mesh_faces = np.reshape(np.array(algorithm.getTriangleList(),
-                               dtype=np.int32), shape=(nfc,3), order='C')
-
-    # create the mesh dictionary
-    mesh = {"points": mesh_points, "faces": mesh_faces}
-
-    if save_data:
-        save_mesh_geometry(mesh_file, mesh)
-        return {'result': mesh_file}
->>>>>>> ea0d7b74
     else:
         return {'result': None}
        